/* Copyright 2023- The Binedge, Lda team. All rights reserved.
 * Licensed under the Apache License, Version 2.0 (the "License");
 * you may not use this file except in compliance with the License.
 * You may obtain a copy of the License at
 *     http://www.apache.org/licenses/LICENSE-2.0
 * Unless required by applicable law or agreed to in writing, software
 * distributed under the License is distributed on an "AS IS" BASIS,
 * WITHOUT WARRANTIES OR CONDITIONS OF ANY KIND, either express or implied.
 * See the License for the specific language governing permissions and
 * limitations under the License.
 */

use std::mem::take;
use std::path::{Path, PathBuf};
use std::pin::Pin;
use std::sync::Arc;
use std::task::{Context, Poll};

use blake3::Hasher;
use dashmap::DashMap;
use futures::executor::block_on;
use futures::Stream;
use llama_cpp::standard_sampler::StandardSampler;
use llama_cpp::{
    CompletionHandle, LlamaModel, LlamaParams, LlamaSession, SessionParams, TokensToStrings,
};
use smol::stream::StreamExt;
use tokio::sync::mpsc::{unbounded_channel, UnboundedSender};
use tokio::task::JoinHandle;
use tokio::time::{interval, MissedTickBehavior};
use tokio::{select, spawn};
use tracing::{error, info};

use edgen_core::llm::{
    inactive_llm_session_ttl, inactive_llm_ttl, CompletionArgs, LLMEndpoint, LLMEndpointError,
    ASSISTANT_TAG, SYSTEM_TAG, TOOL_TAG, USER_TAG,
};
use edgen_core::perishable::{ActiveSignal, Perishable, PerishableReadGuard, PerishableWriteGuard};
use edgen_core::settings::{DevicePolicy, SETTINGS};
use edgen_core::{cleanup_interval, BoxedFuture};

// TODO this should be in settings
const SINGLE_MESSAGE_LIMIT: usize = 4096;
const CONTEXT_SIZE: u32 = 4096;

/// A large language model endpoint, implementing [`LLMEndpoint`] using a [`llama_cpp`] backend.
pub struct LlamaCppEndpoint {
    /// A map of the models currently loaded into memory, with their path as the key.
    models: Arc<DashMap<String, UnloadingModel>>,

    /// A background thread that periodically removes models from the `models` collection, if they
    /// are not loaded at the time.
    cleanup_thread: JoinHandle<()>,
}

impl LlamaCppEndpoint {
    /// Gets the [`UnloadingModel`] loaded from the specified path. If the model isn't already
    /// loaded, first initialise it and add it to the `models` collection.
    async fn get(
        &self,
        model_path: impl AsRef<Path>,
    ) -> dashmap::mapref::one::Ref<String, UnloadingModel> {
        let key = model_path.as_ref().to_string_lossy().to_string();

        if !self.models.contains_key(&key) {
            let model = UnloadingModel::new(model_path).await;
            self.models.insert(key.clone(), model);
        }

        // PANIC SAFETY: Just inserted the element if it isn't already inside the map, so must be present in the map
        self.models.get(&key).unwrap()
    }

    /// Helper `async` function that returns the full chat completions for the specified model and
    /// [`CompletionArgs`].
    async fn async_chat_completions(
        &self,
        model_path: impl AsRef<Path>,
        args: CompletionArgs,
    ) -> Result<String, LLMEndpointError> {
        let model = self.get(model_path).await;
        model.chat_completions(args).await
    }

    /// Helper `async` function that returns the chat completions stream for the specified model and
    /// [`CompletionArgs`].
    async fn async_stream_chat_completions(
        &self,
        model_path: impl AsRef<Path>,
        args: CompletionArgs,
    ) -> Result<Box<dyn Stream<Item = String> + Unpin + Send>, LLMEndpointError> {
        let model = self.get(model_path).await;
        model.stream_chat_completions(args).await
    }
}

impl LLMEndpoint for LlamaCppEndpoint {
    fn chat_completions<'a>(
        &'a self,
        model_path: impl AsRef<Path> + Send + 'a,
        args: CompletionArgs,
    ) -> BoxedFuture<Result<String, LLMEndpointError>> {
        let pinned = Box::pin(self.async_chat_completions(model_path, args));
        Box::new(pinned)
    }

    fn stream_chat_completions<'a>(
        &'a self,
        model_path: impl AsRef<Path> + Send + 'a,
        args: CompletionArgs,
    ) -> BoxedFuture<Result<Box<dyn Stream<Item = String> + Unpin + Send>, LLMEndpointError>> {
        let pinned = Box::pin(self.async_stream_chat_completions(model_path, args));
        Box::new(pinned)
    }

    fn reset(&self) {
        self.models.clear();
    }
}

impl Default for LlamaCppEndpoint {
    fn default() -> Self {
        let models: Arc<DashMap<String, UnloadingModel>> = Default::default();
        let models_clone = models.clone();
        let cleanup_thread = spawn(async move {
            let mut interval = interval(cleanup_interval());
            interval.set_missed_tick_behavior(MissedTickBehavior::Delay);

            loop {
                interval.tick().await;
                models_clone.retain(move |_, model| block_on(model.loaded()));
            }
        });

        Self {
            models,
            cleanup_thread,
        }
    }
}

impl Drop for LlamaCppEndpoint {
    fn drop(&mut self) {
        self.cleanup_thread.abort()
    }
}

/// A [`LlamaModel`] (as well as its associated [`LlamaSession`]s) that unloads itself from memory after not being used
/// for a period of time.
struct UnloadingModel {
    model: Perishable<LlamaModel>,
    path: PathBuf,
    sessions: Arc<DashMap<SessionId, Perishable<LlamaSession>>>,
    maintenance_thread: JoinHandle<()>,
    finished_tx: UnboundedSender<(SessionId, Perishable<LlamaSession>)>,
}

impl UnloadingModel {
    /// Creates a new instance of this model, provided it's [`Path`].
    ///
    /// This function is lazy and does not actually load the model into system memory, the model must be accessed in
    /// order to be loaded.
    async fn new(model_path: impl AsRef<Path>) -> Self {
        let sessions: Arc<DashMap<SessionId, Perishable<LlamaSession>>> = Default::default();
        let (tx, mut rx) = unbounded_channel();

        let sessions_clone = sessions.clone();
        let maintenance_thread = spawn(async move {
            let mut interval = interval(cleanup_interval());
            interval.set_missed_tick_behavior(MissedTickBehavior::Delay);

            loop {
                select! {
                    _ = interval.tick() => sessions_clone.retain(move |_, session| block_on(session.is_alive())),
                    item = rx.recv() => {
                        if let Some((id, session)) = item {
                            sessions_clone.insert(id, session);
                        }
                    }
                }
            }
        });

        Self {
            model: Perishable::with_ttl(inactive_llm_ttl()),
            path: model_path.as_ref().to_path_buf(),
            sessions,
            maintenance_thread,
            finished_tx: tx,
        }
    }

    /// Returns **`true`** if this model is currently loaded in system memory, **`false`** otherwise.
    async fn loaded(&self) -> bool {
        self.model.is_alive().await
    }

    /// Either takes an existing chat [`LlamaSession`] compatible with the provided prompt from the
    /// `sessions` collection, or creates a new one.
    ///
    /// The matching [`SessionId`] and the new context derived from `prompt` are also returned.
    async fn take_chat_session<'a>(
        &self,
        prompt: &'a str,
    ) -> (Perishable<LlamaSession>, SessionId, &'a str) {
        let (id, new_context) = SessionId::chat(prompt);

        let session_perishable = if let Some((_, session)) = self.sessions.remove(&id) {
            info!("Matching session found, continuing");
            session
        } else {
            info!("No matching session found, creating new one");
            Perishable::with_ttl(inactive_llm_session_ttl())
        };

        (session_perishable, id, new_context)
    }

    /// Computes the full chat completions for the provided [`CompletionArgs`].
    async fn chat_completions(&self, args: CompletionArgs) -> Result<String, LLMEndpointError> {
        let (_model_signal, model_guard) = get_or_init_model(&self.model, &self.path).await?;

        if args.one_shot {
            info!("Allocating one-shot LLM session");
            let mut params = SessionParams::default();
            let threads = SETTINGS.read().await.read().await.auto_threads(false);

            // TODO handle optional params
            //params.seed = args.seed;
            params.n_threads = threads;
            params.n_threads_batch = threads;
            params.n_ctx = CONTEXT_SIZE;

            let mut session = model_guard
                .create_session(params)
                .map_err(move |e| LLMEndpointError::SessionCreationFailed(e.to_string()))?;

            session
                .advance_context_async(args.prompt)
                .await
                .map_err(move |e| LLMEndpointError::Advance(e.to_string()))?;

            let sampler = StandardSampler::default();
            let mut handle = session.start_completing_with(sampler, SINGLE_MESSAGE_LIMIT);

            let mut res = String::default();
            while let Some(token) = handle.next_token_async().await {
                if token == model_guard.eos() {
                    break;
                }

                let piece = model_guard.token_to_piece(token);
                res += &piece;
            }

            Ok(res)
        } else {
            let (session, mut id, new_context) = self.take_chat_session(&args.prompt).await;

            let (_session_signal, mut handle) = {
                let (session_signal, mut session_guard) =
                    get_or_init_session(&session, model_guard.clone()).await?;

                session_guard
                    .advance_context_async(new_context)
                    .await
                    .map_err(move |e| LLMEndpointError::Advance(e.to_string()))?;
                id.advance(new_context);

                let sampler = StandardSampler::default();
                let handle = session_guard.start_completing_with(sampler, SINGLE_MESSAGE_LIMIT);

                (session_signal, handle)
            };

            let mut res = String::default();
            while let Some(token) = handle.next_token_async().await {
                if token == model_guard.eos() {
                    break;
                }

                let piece = model_guard.token_to_piece(token);
                res += &piece;
                id.advance(&piece);
            }

            self.sessions.insert(id, session);

            Ok(res)
        }
    }

    /// Return a [`Box`]ed [`Stream`] of chat completions computed for the provided
    /// [`CompletionArgs`].
    async fn stream_chat_completions(
        &self,
        args: CompletionArgs,
    ) -> Result<Box<dyn Stream<Item = String> + Unpin + Send>, LLMEndpointError> {
        let (model_signal, model_guard) = get_or_init_model(&self.model, &self.path).await?;

        if args.one_shot {
            info!("Allocating one-shot LLM session");
            let mut params = SessionParams::default();
            let threads = SETTINGS.read().await.read().await.auto_threads(false);

            // TODO handle optional params
            //params.seed = args.seed;
            params.n_threads = threads;
            params.n_threads_batch = threads;
            params.n_ctx = CONTEXT_SIZE;

            let session = model_guard
                .create_session(params)
                .map_err(move |e| LLMEndpointError::SessionCreationFailed(e.to_string()))?;
            let sampler = StandardSampler::default();

            Ok(Box::new(
                CompletionStream::new_oneshot(
                    session,
                    &args.prompt,
                    model_guard.clone(),
                    model_signal,
                    sampler,
                )
                .await?,
            ))
        } else {
            let (session, id, new_context) = self.take_chat_session(&args.prompt).await;

            let sampler = StandardSampler::default();
            let tx = self.finished_tx.clone();

            Ok(Box::new(
                CompletionStream::new(
                    session,
                    id,
                    new_context,
                    model_guard.clone(),
                    model_signal,
                    sampler,
                    tx,
                )
                .await?,
            ))
        }
    }
}

impl Drop for UnloadingModel {
    fn drop(&mut self) {
        self.maintenance_thread.abort()
    }
}

/// Helper function to acquire a read guard to a [`LlamaModel`] (and its associated
/// [`ActiveSignal`]).
async fn get_or_init_model(
    model: &Perishable<LlamaModel>,
    path: impl AsRef<Path>,
) -> Result<(ActiveSignal, PerishableReadGuard<LlamaModel>), LLMEndpointError> {
    let path = path.as_ref().to_path_buf();
    model
        .get_or_try_init(move || async move {
            info!("Loading {} into memory", path.to_string_lossy());
            let mut args = LlamaParams::default();

            match SETTINGS.read().await.read().await.gpu_policy {
                DevicePolicy::AlwaysCpu { .. } => {
                    args.n_gpu_layers = 0;
                }
                DevicePolicy::AlwaysDevice { .. } => {
                    args.n_gpu_layers = i32::MAX as u32;
                }
                _ => {
                    unimplemented!()
                }
            }

            LlamaModel::load_from_file_async(path, args)
                .await
                .map_err(move |e| LLMEndpointError::Load(e.to_string()))
        })
        .await
}

/// Helper function to acquire a write guard to a [`LlamaSession`] (and its associated
/// [`ActiveSignal`]).
async fn get_or_init_session(
    session: &Perishable<LlamaSession>,
    model: LlamaModel,
) -> Result<(ActiveSignal, PerishableWriteGuard<LlamaSession>), LLMEndpointError> {
    session
        .get_or_try_init_mut(move || async move {
            info!("Allocating new LLM session");
            let mut params = SessionParams::default();
            let threads = SETTINGS.read().await.read().await.auto_threads(false);

            // TODO handle optional params
            //params.seed = args.seed;
            params.n_threads = threads;
            params.n_threads_batch = threads;
            params.n_ctx = CONTEXT_SIZE;

            model
                .create_session(params)
                .map_err(move |e| LLMEndpointError::SessionCreationFailed(e.to_string()))
        })
        .await
}

/// An object representing an unique identifier for a session context.
#[derive(Default, Clone)]
struct SessionId {
    /// The context [`Hasher`].
    hasher: Hasher,

    /// The length of the current context.
    len: usize,
}

impl SessionId {
    /// Creates a [`SessionId`] from a prompt.
    ///
    /// This function makes a few assumptions about the provided prompt, given that it is dedicated
    /// to chat sessions. It is assumed that the prompt ends with [`ASSISTANT_TAG`], and that it
    /// probably contains [`ASSISTANT_TAG`], [`USER_TAG`], [`TOOL_TAG`] and/or [`SYSTEM_TAG`].
    ///
    /// Besides returning the new [`SessionId`] instance, the new context in the prompt is also
    /// returned, found based to the positions of the tags.
    ///
    /// # Note
    ///
    /// The new [`SessionId`] returned by this function must be advanced using the returned new context,
    /// before being advanced with inference content. The reason it isn't already advance with the
    /// new context, is for the purpose of finding matching [`SessionId`]s in the endpoint.
    fn chat(prompt: &str) -> (Self, &str) {
        let idx = if prompt.ends_with(ASSISTANT_TAG) {
            if let Some(start) = prompt[..prompt.len() - ASSISTANT_TAG.len()].rfind(ASSISTANT_TAG) {
                // Another assistant tag is found, the is previous context
                if let Some(tag_idx) = find_any(
                    &prompt[start + ASSISTANT_TAG.len()..],
                    &[ASSISTANT_TAG, USER_TAG, TOOL_TAG, SYSTEM_TAG],
                ) {
                    start + ASSISTANT_TAG.len() + tag_idx
                } else {
                    // This should be unreachable
                    error!("Could not find any tags after the last assistant message");
                    0
                }
            } else {
                // No other assistant tag is found, this is the first prompt
                0
            }
        } else {
            error!("Chat prompt doesn't end with the assistant tag");
            0
        };

        let old_context = &prompt[..idx];
        let new_context = &prompt[idx..];

        let mut hasher = Hasher::new();
        hasher.update(old_context.as_bytes());

        let id = Self {
            hasher,
            len: old_context.len(),
        };
        (id, new_context)
    }

    /// A function to advance the current session context with the provided [`str`] slice.
    ///
    /// ## Notes
    /// The received slice should contain only new dialogue, as old dialogue is already hashed in this
    /// [`SessionId`] and "stored" in the corresponding [`LlamaSession`].
    fn advance(&mut self, new_context: &str) {
        self.hasher.update(new_context.as_bytes());
        self.len += new_context.len();
    }
}

impl core::hash::Hash for SessionId {
    fn hash<H: std::hash::Hasher>(&self, state: &mut H) {
        let blake_hash = self.hasher.finalize();
        for byte in blake_hash.as_bytes() {
            state.write_u8(*byte);
        }
    }
}

impl PartialEq for SessionId {
    fn eq(&self, other: &Self) -> bool {
        self.len == other.len && self.hasher.finalize() == other.hasher.finalize()
    }
}

impl Eq for SessionId {}

/// Helper function that finds the first of several substrings in a string, returning the index if
/// one was found
///
/// # Note
/// Internally, calls `find` from [`core::str`].
fn find_any(text: &str, patterns: &[&str]) -> Option<usize> {
    let mut idxs = vec![];
    for pattern in patterns {
        if let Some(idx) = text.find(pattern) {
            idxs.push(idx);
        }
    }

    if idxs.len() > 0 {
        let mut min = usize::MAX;
        for idx in idxs {
            if idx < min {
                min = idx;
            }
        }
        Some(min)
    } else {
        None
    }
}

/// A [`Stream`] of [`Token`]s returned by a [`LlamaCppSession::stream_complete`] call.
struct CompletionStream {
    /// Handle to the model completions handle.
    handle: TokensToStrings<CompletionHandle>,

    /// The session used for generation completions.
    session: SessionOption,

    /// The `session`'s id.
    session_id: Option<SessionId>,

    /// A sender used to send both `session` and `session_id` once generation is completion
    finished_tx: Option<UnboundedSender<(SessionId, Perishable<LlamaSession>)>>,

    /// The object signaling that `model` is currently active.
    _model_signal: ActiveSignal,

    /// The object signaling that `session` is currently active.
    _session_signal: Option<ActiveSignal>,
}

impl CompletionStream {
    /// Constructs a new [`CompletionStream`].
    ///
    /// ## Arguments
    /// * `session` - The session used to generate completions.
    /// * `session_id` - The [`SessionId`] associated with `session`.
    /// * `new_context` - The context used to advance the session.
    /// * `model` - The [`LlamaModel`] that `session` is associated with.
    /// * `model_signal` - The `model`'s associated [`ActiveSignal`].
    /// * `sample` - The [`StandardSampler`] used to generate completions.
    /// * `end_token` - An [`UnboundedSender`] used to send both `session` and `session` once
    /// generation finishes.
    async fn new(
        session: Perishable<LlamaSession>,
        mut session_id: SessionId,
        new_context: &str,
        model: LlamaModel,
        model_signal: ActiveSignal,
        sampler: StandardSampler,
        finished_tx: UnboundedSender<(SessionId, Perishable<LlamaSession>)>,
    ) -> Result<Self, LLMEndpointError> {
        let (session_signal, handle) = {
            let (session_signal, mut session_guard) = get_or_init_session(&session, model).await?;

            session_guard
                .advance_context_async(new_context)
                .await
                .map_err(move |e| LLMEndpointError::Advance(e.to_string()))?;
            session_id.advance(new_context);

            (
                session_signal,
                session_guard.start_completing_with(sampler, SINGLE_MESSAGE_LIMIT),
            )
        };

        Ok(Self {
<<<<<<< HEAD
            handle: handle.into_strings(),
            session: Some(session),
=======
            model: model_clone,
            handle: Arc::new(Mutex::new(handle)),
            next: None,
            end_token,
            session: SessionOption::Perishable(session),
>>>>>>> 93d55812
            session_id: Some(session_id),
            finished_tx: Some(finished_tx),
            _model_signal: model_signal,
            _session_signal: Some(session_signal),
        })
    }

    async fn new_oneshot(
        mut session: LlamaSession,
        new_context: &str,
        model: LlamaModel,
        model_signal: ActiveSignal,
        sampler: StandardSampler,
    ) -> Result<Self, LLMEndpointError> {
        let model_clone = model.clone();
        let end_token = model.eos();

        session
            .advance_context_async(new_context)
            .await
            .map_err(move |e| LLMEndpointError::Advance(e.to_string()))?;
        let handle = session.start_completing_with(sampler, SINGLE_MESSAGE_LIMIT);

        Ok(Self {
            model: model_clone,
            handle: Arc::new(Mutex::new(handle)),
            next: None,
            end_token,
            session: SessionOption::OneShot(session),
            session_id: None,
            finished_tx: None,
            _model_signal: model_signal,
            _session_signal: None,
        })
    }
}

impl Stream for CompletionStream {
    type Item = String;

    fn poll_next(mut self: Pin<&mut Self>, cx: &mut Context<'_>) -> Poll<Option<Self::Item>> {
        let stream = std::ops::DerefMut::deref_mut(&mut self);

        match stream.handle.poll_next(cx) {
            Poll::Ready(Some(val)) => {
                if let Some(id) = &mut stream.session_id {
                    id.advance(&val);
                }
                Poll::Ready(Some(val))
            }
            Poll::Ready(None) => Poll::Ready(None),
            Poll::Pending => Poll::Pending,
        }
    }
}

impl Drop for CompletionStream {
    fn drop(&mut self) {
        if let Some(id) = self.session_id.take() {
            if let SessionOption::Perishable(session) = self.session.take() {
                if let Some(channel) = self.finished_tx.take() {
                    channel.send((id, session)).unwrap_or_else(move |e| {
                        error!("Failed to send session to maintenance thread: {e}")
                    });
                }
            }
        }
    }
}

#[derive(Default)]
enum SessionOption {
    OneShot(LlamaSession),
    Perishable(Perishable<LlamaSession>),
    #[default]
    None,
}

impl SessionOption {
    fn take(&mut self) -> Self {
        take(self)
    }
}<|MERGE_RESOLUTION|>--- conflicted
+++ resolved
@@ -581,16 +581,8 @@
         };
 
         Ok(Self {
-<<<<<<< HEAD
             handle: handle.into_strings(),
-            session: Some(session),
-=======
-            model: model_clone,
-            handle: Arc::new(Mutex::new(handle)),
-            next: None,
-            end_token,
             session: SessionOption::Perishable(session),
->>>>>>> 93d55812
             session_id: Some(session_id),
             finished_tx: Some(finished_tx),
             _model_signal: model_signal,
@@ -615,10 +607,7 @@
         let handle = session.start_completing_with(sampler, SINGLE_MESSAGE_LIMIT);
 
         Ok(Self {
-            model: model_clone,
-            handle: Arc::new(Mutex::new(handle)),
-            next: None,
-            end_token,
+            handle: handle.into_strings(),
             session: SessionOption::OneShot(session),
             session_id: None,
             finished_tx: None,
